--- conflicted
+++ resolved
@@ -24,21 +24,11 @@
     EPISODE_INDEX = "episode_index"
     SEGMENT_INDEX = "segment_index"
     TIME_STEP = "time_step"
-<<<<<<< HEAD
-    METRICS = "metrics"
-=======
     ENV_SUMMARY = "env_summary"
->>>>>>> cf764da7
     EXPERIENCES = "experiences"
     NUM_EXPERIENCES = "num_experiences"
     STATE = "state"
     POLICY = "policy"
     VERSION = "version"
     NUM_STEPS = "num_steps"
-<<<<<<< HEAD
-    RETURN_ENV_METRICS = "return_env_metrics"
-    TOTAL_REWARD = "total_reward"
-    ENV_END = "env_end"
-=======
-    EPISODE_END = "episode_end"
->>>>>>> cf764da7
+    EPISODE_END = "episode_end"