--- conflicted
+++ resolved
@@ -123,28 +123,6 @@
     ],
     install_requires=[
         # TODO: use a helper function to collect these
-<<<<<<< HEAD
-        "numpy==1.19.1",
-        "torch==1.6.0",
-        "holidays==0.10.3",
-        "pyaml==20.4.0",
-        "redis==3.5.3",
-        "pyzmq==19.0.2",
-        "requests==2.25.1",
-        "psutil==5.7.2",
-        "deepdiff==5.2.2",
-        "azure-storage-blob==12.6.0",
-        "azure-storage-common==2.1.0",
-        "geopy==2.0.0",
-        "pandas==0.25.3",
-        "PyYAML==5.4",
-        "paramiko==2.7.2",
-        "kubernetes==12.0.1",
-        "prompt_toolkit==2.0.10",
-        "stringcase==1.2.0",
-        "networkx==2.4",
-        "scipy==1.5.2"
-=======
         "numpy<1.19.0",
         "torch<1.8.0",
         "holidays>=0.10.3",
@@ -163,7 +141,6 @@
         "kubernetes>=12.0.1",
         "prompt_toolkit<3.1.0",
         "stringcase>=1.2.0",
->>>>>>> 4db7ef85
     ],
     entry_points={
         "console_scripts": [
