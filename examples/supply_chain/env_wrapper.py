--- conflicted
+++ resolved
@@ -337,13 +337,7 @@
             # consumer action
             if agent_id.startswith("consumer"):
                 product_id = self.consumer2product.get(unit_id, 0)
-<<<<<<< HEAD
-                sources = self.product2source.get(unit_id, [])
-                print(sources)
-=======
                 sources = self.consumer2source.get(unit_id, [])
-
->>>>>>> efed9341
                 if sources:
                     source_id = sources[0]
                     product_unit_id = self._unit2product_mapping[unit_id][0]
