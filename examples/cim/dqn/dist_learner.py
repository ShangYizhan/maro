# Copyright (c) Microsoft Corporation.
# Licensed under the MIT license.

import os

<<<<<<< HEAD
from maro.rl import ActorProxy, AgentManagerMode, SimpleLearner, TwoPhaseLinearExplorer, concat_experiences_by_agent
=======
from maro.rl import ActorProxy, AgentMode, SimpleLearner, TwoPhaseLinearExplorer
>>>>>>> 6a52323d
from maro.simulator import Env
from maro.utils import Logger, convert_dottable

<<<<<<< HEAD
from components.agent_manager import DQNAgentManager, create_dqn_agents
from components.config import set_input_dim


def launch(config, distributed_config):
    set_input_dim(config)
    config = convert_dottable(config)
    distributed_config = convert_dottable(distributed_config)
    env = Env(config.env.scenario, config.env.topology, durations=config.env.durations)
    agent_id_list = [str(agent_id) for agent_id in env.agent_idx_list]

    agent_manager = DQNAgentManager(
        name="distributed_cim_learner",
        mode=AgentManagerMode.TRAIN,
        agent_dict=create_dqn_agents(agent_id_list, config.agents),
=======
from components import CIMStateShaper, DQNAgentManager, config

if __name__ == "__main__":
    env = Env(config.env.scenario, config.env.topology, durations=config.env.durations)
    agent_id_list = [str(agent_id) for agent_id in env.agent_idx_list]
    state_shaper = CIMStateShaper(**config.state_shaping)
    exploration_config = {
        "epsilon_range_dict": {"_all_": config.exploration.epsilon_range},
        "split_point_dict": {"_all_": config.exploration.split_point},
        "with_cache": config.exploration.with_cache
    }
    explorer = TwoPhaseLinearExplorer(agent_id_list, config.general.total_training_episodes, **exploration_config)
    agent_manager = DQNAgentManager(
        name="cim_remote_learner",
        agent_id_list=agent_id_list,
        mode=AgentMode.TRAIN,
        state_shaper=state_shaper,
        explorer=explorer
>>>>>>> 6a52323d
    )

    proxy_params = {
        "group_name": os.environ["GROUP"] if "GROUP" in os.environ else distributed_config.group,
        "expected_peers": {
            "actor": int(
                os.environ["NUM_ACTORS"] if "NUM_ACTORS" in os.environ
                else distributed_config.num_actors
            )},
        "redis_address": (distributed_config.redis.hostname, distributed_config.redis.port),
        "max_retries": 15
    }
    learner = SimpleLearner(
        trainable_agents=agent_manager,
<<<<<<< HEAD
        actor=ActorProxy(proxy_params=proxy_params, experience_collecting_func=concat_experiences_by_agent),
        explorer=TwoPhaseLinearExplorer(**config.exploration),
        logger=Logger("distributed_cim_learner", auto_timestamp=False)
    )
    learner.train(max_episode=config.general.max_episode)
=======
        actor=ActorProxy(proxy_params=proxy_params),
        logger=Logger(
            tag="distributed_cim_learner",
            dump_folder=os.path.join(os.path.split(os.path.realpath(__file__))[0], "log"),
            auto_timestamp=False
        )
    )
    learner.train(total_episodes=config.general.total_training_episodes)
>>>>>>> 6a52323d
    learner.test()
    learner.dump_models(os.path.join(os.getcwd(), "models"))
    learner.exit()


if __name__ == "__main__":
    from components.config import config, distributed_config
    launch(config=config, distributed_config=distributed_config)<|MERGE_RESOLUTION|>--- conflicted
+++ resolved
@@ -3,17 +3,11 @@
 
 import os
 
-<<<<<<< HEAD
 from maro.rl import ActorProxy, AgentManagerMode, SimpleLearner, TwoPhaseLinearExplorer, concat_experiences_by_agent
-=======
-from maro.rl import ActorProxy, AgentMode, SimpleLearner, TwoPhaseLinearExplorer
->>>>>>> 6a52323d
 from maro.simulator import Env
 from maro.utils import Logger, convert_dottable
 
-<<<<<<< HEAD
-from components.agent_manager import DQNAgentManager, create_dqn_agents
-from components.config import set_input_dim
+from components import DQNAgentManager, create_dqn_agents, set_input_dim
 
 
 def launch(config, distributed_config):
@@ -27,26 +21,6 @@
         name="distributed_cim_learner",
         mode=AgentManagerMode.TRAIN,
         agent_dict=create_dqn_agents(agent_id_list, config.agents),
-=======
-from components import CIMStateShaper, DQNAgentManager, config
-
-if __name__ == "__main__":
-    env = Env(config.env.scenario, config.env.topology, durations=config.env.durations)
-    agent_id_list = [str(agent_id) for agent_id in env.agent_idx_list]
-    state_shaper = CIMStateShaper(**config.state_shaping)
-    exploration_config = {
-        "epsilon_range_dict": {"_all_": config.exploration.epsilon_range},
-        "split_point_dict": {"_all_": config.exploration.split_point},
-        "with_cache": config.exploration.with_cache
-    }
-    explorer = TwoPhaseLinearExplorer(agent_id_list, config.general.total_training_episodes, **exploration_config)
-    agent_manager = DQNAgentManager(
-        name="cim_remote_learner",
-        agent_id_list=agent_id_list,
-        mode=AgentMode.TRAIN,
-        state_shaper=state_shaper,
-        explorer=explorer
->>>>>>> 6a52323d
     )
 
     proxy_params = {
@@ -61,22 +35,11 @@
     }
     learner = SimpleLearner(
         trainable_agents=agent_manager,
-<<<<<<< HEAD
         actor=ActorProxy(proxy_params=proxy_params, experience_collecting_func=concat_experiences_by_agent),
         explorer=TwoPhaseLinearExplorer(**config.exploration),
         logger=Logger("distributed_cim_learner", auto_timestamp=False)
     )
     learner.train(max_episode=config.general.max_episode)
-=======
-        actor=ActorProxy(proxy_params=proxy_params),
-        logger=Logger(
-            tag="distributed_cim_learner",
-            dump_folder=os.path.join(os.path.split(os.path.realpath(__file__))[0], "log"),
-            auto_timestamp=False
-        )
-    )
-    learner.train(total_episodes=config.general.total_training_episodes)
->>>>>>> 6a52323d
     learner.test()
     learner.dump_models(os.path.join(os.getcwd(), "models"))
     learner.exit()
